<html>
<head>
    <title>Mutt Forms</title>
    <script src="../dist/mutt.js"></script>
</head>
<body>
    <h1>Playground</h1>
    <p>A place to play around with the standalone version.</p>
    <div id="form"></div>
    <script>
        var schema = {
            type: 'object',
            properties: {
                name: {
                    type: 'string'
                },
                number: {
                    type: 'integer'
                },
                truefalse: {
                    type: 'boolean'
                }
            }
        };

<<<<<<< HEAD
        var options = {}
=======
        var options = {
            fields: {
                truefalse: {
                    label: "True or False?"
                }
            }
        };
>>>>>>> 8a2124b1

        var form = new Mutt(
            document.getElementById('form'),
            schema,
            options,
            function(data) {

            }
        );

        form.render()
    </script>
</body>
</html><|MERGE_RESOLUTION|>--- conflicted
+++ resolved
@@ -23,9 +23,8 @@
             }
         };
 
-<<<<<<< HEAD
         var options = {}
-=======
+
         var options = {
             fields: {
                 truefalse: {
@@ -33,7 +32,6 @@
                 }
             }
         };
->>>>>>> 8a2124b1
 
         var form = new Mutt(
             document.getElementById('form'),
