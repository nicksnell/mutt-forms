{
  "name": "mutt-forms",
<<<<<<< HEAD
  "version": "1.0.0",
  "version": "1.1.0",
=======
  "version": "1.0.1",
>>>>>>> e7ce6630
  "author": {
    "name": "Nick Snell",
    "email": "nick@boughtbymany.com"
  },
  "contributors": [
    {
      "name": "Nick Snell",
      "email": "nick@boughtbymany.com"
    },
    {
      "name": "Richard Roth",
      "email": "richard@boughtbymany.com"
    },
    {
      "name": "Alex Russell",
      "email": "me@alexrussell.me.uk"
    },
    {
      "name": "Jack Prior",
      "email": "jack@boughtbymany.com"
    }
  ],
  "main": "src/index.js",
  "description": "HTML Forms with a squishy face.",
  "homepage": "https://github.com/boughtbymany/mutt-forms",
  "repository": {
    "type": "git",
    "url": "https://github.com/boughtbymany/mutt-forms.git"
  },
  "bugs": {
    "url": "https://github.com/boughtbymany/mutt-forms/issues"
  },
  "dependencies": {
    "babel-polyfill": "^6.23.0",
    "function.name-polyfill": "^1.0.5"
  },
  "devDependencies": {
    "babel-core": "^6.24.1",
    "babel-eslint": "^7.2.3",
    "babel-loader": "^6.4.1",
    "babel-plugin-istanbul": "^4.1.1",
    "babel-plugin-transform-runtime": "^6.23.0",
    "babel-preset-env": "^1.4.0",
    "babel-preset-stage-2": "^6.24.1",
    "babel-register": "^6.24.1",
    "chai": "^3.5.0",
    "eslint": "^3.19.0",
    "eslint-changes": "^0.1.2",
    "eslint-config-standard": "^6.2.1",
    "eslint-friendly-formatter": "^2.0.7",
    "eslint-loader": "^1.7.1",
    "eslint-plugin-destructuring": "^2.1.0",
    "eslint-plugin-html": "^2.0.0",
    "eslint-plugin-promise": "^3.4.0",
    "eslint-plugin-standard": "^2.0.1",
    "jsdoc": "^3.4.3",
    "jsdom": "^9.12.0",
    "minami": "^1.2.3",
    "mocha": "^3.4.2",
    "mocha-jsdom": "^1.1.0",
    "webpack": "^2.5.1"
  },
  "scripts": {
    "build": "webpack",
    "unit": "./node_modules/mocha/bin/mocha --require babel-polyfill --compilers js:babel-register --recursive test/unit/specs; exit 0",
    "test": "npm run unit",
    "lint": "eslint --ext .js src; exit 0",
    "docs": "./node_modules/jsdoc/jsdoc.js -c .jsdoc.json"
  },
  "license": "MIT"
}<|MERGE_RESOLUTION|>--- conflicted
+++ resolved
@@ -1,11 +1,6 @@
 {
   "name": "mutt-forms",
-<<<<<<< HEAD
-  "version": "1.0.0",
   "version": "1.1.0",
-=======
-  "version": "1.0.1",
->>>>>>> e7ce6630
   "author": {
     "name": "Nick Snell",
     "email": "nick@boughtbymany.com"
