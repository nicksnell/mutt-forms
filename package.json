--- conflicted
+++ resolved
@@ -1,11 +1,6 @@
 {
   "name": "mutt-forms",
-<<<<<<< HEAD
   "version": "2.0.0-alpha",
-=======
-  "version": "1.8.2",
-  "license": "MIT",
->>>>>>> c7c00895
   "author": {
     "name": "Nick Snell",
     "email": "nick@boughtbymany.com"
@@ -40,35 +35,15 @@
     "forms",
     "htmlforms",
     "form",
-<<<<<<< HEAD
     "mutt",
     "jsonschema",
     "schema",
     "json",
     "form builder"
-=======
-    "mutt"
->>>>>>> c7c00895
   ],
   "dependencies": {},
   "devDependencies": {
     "babel-core": "^6.26.0",
-<<<<<<< HEAD
-    "babel-env": "^2.4.1",
-    "babel-eslint": "^8.2.2",
-    "babel-jest": "^23.0.0-alpha.0",
-    "eslint": "^4.19.0",
-    "eslint-config-google": "^0.9.1",
-    "gitbook": "^3.2.3",
-    "jest": "^22.4.2",
-    "webpack": "^4.1.1"
-  },
-  "scripts": {
-    "test": "jest",
-    "lint": "eslint --ext .js src/validators/index.js"
-  },
-  "license": "MIT"
-=======
     "babel-eslint": "^8.2.2",
     "babel-plugin-external-helpers": "^6.22.0",
     "babel-polyfill": "^6.26.0",
@@ -93,5 +68,4 @@
     "test": "yarn run unit",
     "lint": "eslint --ext .js src"
   }
->>>>>>> c7c00895
 }